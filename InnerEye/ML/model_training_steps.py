--- conflicted
+++ resolved
@@ -14,7 +14,6 @@
 import torch.utils.data
 from torch import Tensor
 from torch.cuda import amp
-from torch.cuda.amp import GradScaler
 from torch.nn import MSELoss
 from torch.optim.optimizer import Optimizer
 from torch.utils.data import DataLoader
@@ -36,14 +35,10 @@
 from InnerEye.ML.models.losses.ece import ECELoss
 from InnerEye.ML.models.losses.mixture import MixtureLoss
 from InnerEye.ML.models.losses.soft_dice import SoftDiceLoss
-<<<<<<< HEAD
-from InnerEye.ML.models.parallel.data_parallel import DataParallelCriterion, DataParallelModel
+from InnerEye.ML.models.parallel.data_parallel import DataParallelCriterion, DataParallelModel,\
+    execute_within_autocast_if_needed
 from InnerEye.ML.models.parallel.distributed_data_parallel import DistributedDataParallelModel, \
     DistributedDataParallelCriterion
-=======
-from InnerEye.ML.models.parallel.data_parallel import DataParallelCriterion, DataParallelModel, \
-    execute_within_autocast_if_needed
->>>>>>> 19976d9e
 from InnerEye.ML.pipelines.forward_pass import SegmentationForwardPass, single_optimizer_step
 from InnerEye.ML.scalar_config import ScalarLoss, ScalarModelBase
 from InnerEye.ML.sequence_config import SequenceModelBase
@@ -81,7 +76,7 @@
     in_training_mode: bool = param.Boolean(default=True)
     dataframe_loggers: MetricsDataframeLoggers = param.ClassSelector(class_=MetricsDataframeLoggers, instantiate=False)
     save_metrics: bool = param.Boolean(default=True)
-    gradient_scaler = param.ClassSelector(class_=GradScaler, instantiate=False)
+    gradient_scaler = param.ClassSelector(class_=amp.GradScaler, instantiate=False)
 
 
 class ModelTrainingStepsBase(Generic[C, M], ABC):
@@ -170,13 +165,8 @@
         :param device: The Torch device to allocate to. If None, sets to default GPU if available, else CPU.
         """
         # ensure that the labels are loaded into the GPU
-<<<<<<< HEAD
         labels = self.model_config.get_gpu_tensor_if_possible(labels, device)
-        loss = self.forward_criterion(model_output, labels)
-=======
-        labels = self.model_config.get_gpu_tensor_if_possible(labels)
         loss = self.forward_criterion_with_autocast(model_output, labels)
->>>>>>> 19976d9e
         if self.model_config.use_data_parallel:
             # Aggregate the loss values for each parallelized batch element.
             loss = torch.mean(loss)
@@ -349,7 +339,8 @@
         posteriors = self.model_config.get_post_loss_logits_normalization_function()(gather_tensor(logits))
         return logits, posteriors
 
-    def _compute_model_output_and_loss(self, model_inputs_and_labels: ScalarModelInputsAndLabels) -> \
+    def _compute_model_output_and_loss(self, model_inputs_and_labels: ScalarModelInputsAndLabels, device: torch.device
+                                       ) -> \
             Tuple[Tensor, Tensor, Tensor]:
         """
         Computes the output of the model for a given set of inputs and labels.
@@ -357,7 +348,7 @@
         as a list.
         """
         model = self.train_val_params.model
-        label_gpu = self.get_label_tensor(model_inputs_and_labels.labels)
+        label_gpu = self.get_label_tensor(model_inputs_and_labels.labels, device=device)
         if self.model_config.use_mixed_precision and self.model_config.use_gpu:
             label_gpu = label_gpu.to(dtype=torch.float16)
 
@@ -370,7 +361,7 @@
                 with torch.no_grad():
                     logits, posteriors = self.get_logits_and_posteriors(*model_inputs_and_labels.model_inputs)
                 model.train()
-            loss = self.compute_loss(logits, label_gpu)
+            loss = self.compute_loss(logits, label_gpu, device=device)
             return logits, posteriors, loss
 
         return execute_within_autocast_if_needed(func=compute, use_autocast=self.model_config.use_mixed_precision)
@@ -389,29 +380,26 @@
         start_time = time.time()
         model = self.train_val_params.model
         mean_teacher_model = self.train_val_params.mean_teacher_model
-<<<<<<< HEAD
+        # <<<<<<< HEAD
+        #
+        #         if self.in_training_mode:
+        #             model.train()
+        #             logits, gathered_logits, posteriors = \
+        #                 self.get_logits_and_posteriors(*model_inputs_and_labels.model_inputs)
+        #         else:
+        #             model.eval()
+        #             with torch.no_grad():
+        #                 logits, gathered_logits, posteriors = \
+        #                     self.get_logits_and_posteriors(*model_inputs_and_labels.model_inputs)
+        #             model.train()
+        #
+        #         loss = self.compute_loss(logits, label_gpu, device)
+        #
+        # =======
         model_inputs_and_labels = get_scalar_model_inputs_and_labels(self.model_config, model, sample, device)
-
-        if self.in_training_mode:
-            model.train()
-            logits, gathered_logits, posteriors = \
-                self.get_logits_and_posteriors(*model_inputs_and_labels.model_inputs)
-        else:
-            model.eval()
-            with torch.no_grad():
-                logits, gathered_logits, posteriors = \
-                    self.get_logits_and_posteriors(*model_inputs_and_labels.model_inputs)
-            model.train()
-
         label_gpu = self.get_label_tensor(model_inputs_and_labels.labels, device)
-        loss = self.compute_loss(logits, label_gpu, device)
-
-=======
-        model_inputs_and_labels = get_scalar_model_inputs_and_labels(self.model_config, model, sample)
-        label_gpu = self.get_label_tensor(model_inputs_and_labels.labels)
-        logits, posteriors, loss = self._compute_model_output_and_loss(model_inputs_and_labels)
+        logits, posteriors, loss = self._compute_model_output_and_loss(model_inputs_and_labels, device)
         gathered_logits = gather_tensor(logits)
->>>>>>> 19976d9e
         if self.in_training_mode:
             single_optimizer_step(loss,
                                   self.train_val_params.optimizer,
